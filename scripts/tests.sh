--- conflicted
+++ resolved
@@ -90,11 +90,8 @@
     cmds+=("python $main_random $random_flags --env_name ant")
     cmds+=("python $main_random $random_flags --env_name walker2d")
     cmds+=("python $main_random $random_flags --env_name hc2")
-<<<<<<< HEAD
     cmds+=("python $main_random $random_flags --env_name swimmer")
-=======
     cmds+=("python $main_random $random_flags --env_name acrobot")
->>>>>>> 8929587b
     # MPC
     cmds+=("python $main_cmpc $rs_mpc_flags")
     cmds+=("python $main_cmpc $short_mpc_flags")
